# ----------------------------------------------------------------------------
# Copyright (c) 2012-2018, American Gut Project development team.
#
# Distributed under the terms of the Modified BSD License.
#
# The full license is in the file LICENSE, distributed with this software.
# ----------------------------------------------------------------------------

from pkg_resources import Requirement, resource_filename

import qiime2
from q2_types.feature_data import DNAIterator
import biom
import pandas as pd
import skbio
from redbiom import search, fetch, summarize
import redbiom.search
import redbiom.summarize
import redbiom.fetch


CLASSIFIER = (Requirement.parse('q2_american_gut'),
              'q2_american_gut/assets/gg-13-8-99-515-806-nb-classifier.qza')
GG_TREE = (Requirement.parse('q2_american_gut'),
          'q2_american_gut/assets/97_otus.tree')


def _determine_context(processing_type, trim_length):
    """Determine the processing context in redbiom to use

    Parameters
    ----------
    processing_type : str, {deblur, closed-reference}
        The sequence processing type to look for.
    trim_length : int
        The fragment length to look for.

    Notes
    -----
    This method is restricted to 16S V4 data.

    Raises
    ------
    ValueError
        If a suitable context could not be found.
    """
    contexts = redbiom.summarize.contexts()

    found = None
    for context in contexts.ContextName:
        test_ctx = context.lower()

        # american gut amplicon data are only 16S v4
        if '16s' not in test_ctx or 'v4' not in test_ctx:
            continue

        # TODO: the release candidate version of the qiita redbiom database
        # has updated context names which include the reference used.
        # if we're closed reference, restrict to greengenes as a reference
        #if processing_type != 'deblur' and 'greengenes' not in test_ctx:
        #    continue

        if processing_type in test_ctx and "%dnt" % trim_length in test_ctx:
            found = context

    if found is None:
        msg = "Cannot find %s-%dnt for 16S data" % (processing_type, trim_length)
        raise ValueError(msg)

    return found


def _get_featuredata_from_table(table):
    """Extract the observations and interpret as skbio.DNA"""
    if table.is_empty():
        raise ValueError("No features")

    return DNAIterator((skbio.DNA(i, metadata={'id': i})
                                  for i in table.ids(axis='observation')))


def _fetch_taxonomy(processing_type, table, threads):
    if processing_type == 'deblur':
        from qiime2.plugins import feature_classifier
        dna_iter = _get_featuredata_from_table(table)

        classifier = qiime2.Artifact.load(resource_filename(*CLASSIFIER))
        tax, = feature_classifier.methods.classify_sklearn(dna_iter,
                                                           classifier,
                                                           n_jobs=threads)
    else:
        tax_table = pd.DataFrame([(i, m['taxonomy'], 1.0)
                                  for v, i, m in table.iter(axis='observation',
                                                            dense=False)],
                                 columns=['Feature ID', 'Taxon', 'Confidence'])
        tax_table.set_index('Feature ID', inplace=True)
        tax = qiime2.Artifact.import_data('FeatureData[Taxonomy]', tax_table)

    return tax

def _get_taxonomy(table):
    #might need test, test for a proper biom table
    pass

def _get_closed_reference_phylogeny():

    pass

def _fetch_phylogeny(processing_type, table, threads):
    if processing_type == 'deblur':
        from qiime2.plugins import fragment_insertion
        dna_iter = _get_featuredata_from_table(table)
        # TODO: execute insertion
        tree = skbio.TreeNode()
    else:
        tree = skbio.TreeNode.read(resource_filename(*GG_TREE))
        tree = qiime2.Artifact.import_data('Phylogeny[Rooted]', tree)

    return tree


def fetch_amplicon(qiita_study_id: str, processing_type: str, trim_length: int,
                   threads: int=1, debug: bool=False) -> (biom.Table,
                                                          pd.DataFrame,
                                                          pd.DataFrame,
                                                          skbio.TreeNode):

    if not qiita_study_id.isdigit():
        raise ValueError("ID %s is not a qiita ID" % qiita_study_id)

    if int(qiita_study_id) < 1:
        raise ValueError("ID %s is not a qiita ID" % qiita_study_id)

    context = _determine_context(processing_type, trim_length)

    query = "where qiita_study_id==%s" % qiita_study_id
    samples = redbiom.search.metadata_full(query)

    if not samples:
        raise ValueError("study ID %s has no samples or is not a Qiita ID")

    if debug:
        # just take top 10 but be consistent about which 10 are obtained
        samples = set(sorted(samples)[:10])

    table, ambiguity_map_tab = redbiom.fetch.data_from_samples(context, samples)
    md, ambiguity_map_md = redbiom.fetch.sample_metadata(samples, context=context)
    md.set_index('#SampleID', inplace=True)

    taxonomy = _fetch_taxonomy(processing_type, table, threads)
    phylogeny = _fetch_phylogeny(processing_type, table, threads)

<<<<<<< HEAD
    # TODO: do not execute these steps if we're pulling out closed reference
    # as the taxonomy and tree already exist
    if processing_type == 'closed-reference':
        taxonomy = _get_taxonomy(table)
        phylogeny = _get_closed_reference_phylogeny()
        pass
    else:
        taxonomy = _assign_taxonomy(table, threads) # for closed ref you do not
        phylogeny = _insert_fragments(table, threads) # assign tax or insert frag

    # qiita study 2136
=======
    taxonomy = taxonomy.view(pd.DataFrame)
    phylogeny = phylogeny.view(skbio.TreeNode)
>>>>>>> c39ca275

    return table, taxonomy, md, phylogeny
<|MERGE_RESOLUTION|>--- conflicted
+++ resolved
@@ -150,7 +150,6 @@
     taxonomy = _fetch_taxonomy(processing_type, table, threads)
     phylogeny = _fetch_phylogeny(processing_type, table, threads)
 
-<<<<<<< HEAD
     # TODO: do not execute these steps if we're pulling out closed reference
     # as the taxonomy and tree already exist
     if processing_type == 'closed-reference':
@@ -162,9 +161,7 @@
         phylogeny = _insert_fragments(table, threads) # assign tax or insert frag
 
     # qiita study 2136
-=======
     taxonomy = taxonomy.view(pd.DataFrame)
     phylogeny = phylogeny.view(skbio.TreeNode)
->>>>>>> c39ca275
 
     return table, taxonomy, md, phylogeny
