# ----------------------------------------------------------------------------
# Copyright (c) 2012-2018, American Gut Project development team.
#
# Distributed under the terms of the Modified BSD License.
#
# The full license is in the file LICENSE, distributed with this software.
# ----------------------------------------------------------------------------
import importlib
from qiime2.plugin import Plugin, Int, Str, Choices, Metadata, Bool, List
from q2_types.feature_table import FeatureTable, Frequency
from q2_types.feature_data import FeatureData, Taxonomy
from q2_types.sample_data import AlphaDiversity, SampleData
from q2_types.ordination import PCoAResults
from q2_types.tree import Phylogeny, Rooted

import q2_american_gut
from q2_american_gut._visualizer import report
from q2_american_gut import (QiitaMetadata, QiitaMetadataFormat,
                             QiitaMetadataDirectoryFormat)


plugin = Plugin(
    name='american-gut',
    version=q2_american_gut.__version__,
    website='https://github.com/biocore/q2-american-gut',
    package='q2_american_gut',
    description=('This QIIME 2 plugin supports processing and utilizing '
                 'American Gut Project data'),
    short_description='Plugin for exploring American Gut data.',
    citation_text='https://doi.org/10.1101/277970'
)

plugin.register_formats(QiitaMetadataFormat, QiitaMetadataDirectoryFormat)

plugin.register_semantic_types(QiitaMetadata)
plugin.register_semantic_type_to_format(
    QiitaMetadata,
    artifact_format=QiitaMetadataDirectoryFormat
)


# TODO: add support for shotgun retrieval
# TODO: add support for metabolomic retrieval
# TODO: add support for HMP reference genome hits
# TODO: register as pipeline

plugin.pipelines.register_function(
    function=q2_american_gut.fetch_amplicon,
    name='Fetch amplicon data',
    description=('This method obtains study amplicon data from Qiita.'),
    inputs={},
    parameters={
        'qiita_study_id': Str,
        'processing_type': Str  % Choices(['deblur', 'closed-reference']),
        'trim_length': Str % Choices(['90', '100', '150']),
        'threads': Int,
        'debug': Bool
    },
    outputs=[
        ('feature_table', FeatureTable[Frequency]),
        ('feature_taxonomy', FeatureData[Taxonomy]),
        ('sample_metadata', QiitaMetadata),
        ('phylogeny', Phylogeny[Rooted])
    ],
<<<<<<< HEAD

    input_descriptions={},
    parameter_descriptions={
        'qiita_study_id': 'The study to obtain',
        'processing_type': 'How the OTUs were assessed',
        'trim_length': 'The sequence trim length to use',
        'threads': ('Number of parallel downloads to perform.'),
        'debug': ('Whether to operate in debug mode. If debug mode, a small '
                  'subset of data are fetched.')
=======
    
    input_descriptions={},
    parameter_descriptions={
    'qiita_study_id': 'The study to obtain',
    'processing_type': 'How the OTUs were assessed',
    'trim_length': 'The sequence trim length to use',
    'threads': ('Number of parallel downloads to perform.'),
    'debug': ('Whether to operate in debug mode. If debug mode, a small '
              'subset of data are fetched.')
>>>>>>> 77a33da7
    },
    output_descriptions={
        'feature_table': "A feature table of the sample data",
        'feature_taxonomy': "Feature taxonomy information",
        'sample_metadata': "Feature metadata",
        'phylogeny': "A phylogeny relating the features"
    }

)

plugin.visualizers.register_function(
    function=report,
    inputs={
        'taxonomy': FeatureData[Taxonomy],
        'table': FeatureTable[Frequency],
        'pcoa': PCoAResults,
        'alpha': SampleData[AlphaDiversity]
        },
    parameters={'metadata': Metadata,
                'samples': List[Str]},
    input_descriptions={
        'taxonomy': 'placeholder 1',
        'table': 'Feature table to visualize at various taxonomic levels.',
        'pcoa': 'placeholder',
        'alpha': 'placeholder'},
    parameter_descriptions={'metadata': 'The sample metadata.',
                            'samples': 'list of relevant samples.'},
    name='Generate AGP report.',
    description='none'
)
importlib.import_module('q2_american_gut._transformer')<|MERGE_RESOLUTION|>--- conflicted
+++ resolved
@@ -62,8 +62,6 @@
         ('sample_metadata', QiitaMetadata),
         ('phylogeny', Phylogeny[Rooted])
     ],
-<<<<<<< HEAD
-
     input_descriptions={},
     parameter_descriptions={
         'qiita_study_id': 'The study to obtain',
@@ -72,17 +70,7 @@
         'threads': ('Number of parallel downloads to perform.'),
         'debug': ('Whether to operate in debug mode. If debug mode, a small '
                   'subset of data are fetched.')
-=======
-    
-    input_descriptions={},
-    parameter_descriptions={
-    'qiita_study_id': 'The study to obtain',
-    'processing_type': 'How the OTUs were assessed',
-    'trim_length': 'The sequence trim length to use',
-    'threads': ('Number of parallel downloads to perform.'),
-    'debug': ('Whether to operate in debug mode. If debug mode, a small '
-              'subset of data are fetched.')
->>>>>>> 77a33da7
+
     },
     output_descriptions={
         'feature_table': "A feature table of the sample data",
