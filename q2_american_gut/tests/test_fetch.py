# ----------------------------------------------------------------------------
# Copyright (c) 2012-2018, American Gut Project development team.
#
# Distributed under the terms of the Modified BSD License.
#
# The full license is in the file LICENSE, distributed with this software.
# ----------------------------------------------------------------------------

import unittest

import biom
import numpy as np
import skbio
from qiime2.plugin.testing import TestPluginBase
from q2_types.feature_data import DNAIterator

from q2_american_gut import fetch_amplicon
from q2_american_gut._fetch import _determine_context, _get_featuredata_from_table



class DNAIteratorTests(TestPluginBase):
    package = "q2_american_gut.tests"

    def test_empty_table(self):
        tab = biom.Table([], [], [])

        with self.assertRaisesRegex(ValueError, "No features"):
            _get_featuredata_from_table(tab)

    def test_get_iterator(self):
        tab = biom.Table(np.ones((3, 2)), ['ATCC', 'ATGG', 'CACA'],
                         ['S1', 'S2'])
        exp = [skbio.DNA('ATCC', metadata={'id': 'ATCC'}),
               skbio.DNA('ATGG', metadata={'id': 'ATGG'}),
               skbio.DNA('CACA', metadata={'id': 'CACA'})]
        obs = list(_get_featuredata_from_table(tab))
        self.assertEqual(obs, exp)


class DetermineContextTests(TestPluginBase):
    package = "q2_american_gut.tests"

    def test_context_without_processing_type(self):
        proctype = 'something wrong'
        trim = 113

        msg = "Cannot find %s-%dnt for 16S data" % (proctype, trim)
        with self.assertRaisesRegex(ValueError, msg):
            _determine_context(proctype, trim)

    def test_context_does_not_have_trim_length(self):
        proctype = 'deblur'
        trim = 42

        msg = "Cannot find %s-%dnt for 16S data" % (proctype, trim)
        with self.assertRaisesRegex(ValueError, msg):
            _determine_context(proctype, trim)

    def test_valid_deblur_context(self):
        proctype = 'deblur'
        trim = 100
        ctx = _determine_context(proctype, trim)
        self.assertIn('deblur', ctx.lower())
        self.assertIn('100nt', ctx.lower())

    def test_valid_closed_reference_context(self):
        proctype = 'closed-reference'
        trim = 100
        ctx = _determine_context(proctype, trim)
        self.assertIn('closed-reference', ctx.lower())
        self.assertIn('100nt', ctx.lower())


class TestFetch(TestPluginBase):
    package = "q2_american_gut.tests"

    def test_non_existant_study_id(self):
        id_ = "99999999999999"
        with self.assertRaisesRegex(ValueError, "has no samples"):
            fetch_amplicon(id_, 'deblur', 100)

    def test_study_id_must_be_positive_integer(self):
        id_ = "-1"
        with self.assertRaisesRegex(ValueError,
                                    "ID %s is not a qiita ID" % id_):
            fetch_amplicon(id_, 'deblur', 100)

        id_ = "assd"
        with self.assertRaisesRegex(ValueError,
                                    "ID %s is not a qiita ID" % id_):
            fetch_amplicon(id_, 'deblur', 100)

<<<<<<< HEAD
    def test_positive_fetch_deblur(self):
        obs_table, obs_tax, obs_md, obs_phy = fetch_amplicon('2136', 'deblur', 100)
    
        view_table = obs_table.view(biom.Table)
        view_tax = obs_tax.view(pd.DataFrame)
        view_md = obs_md.view(pd.DataFrame)
        exp_table_shape = (15448, 504)
        self.assertEqual(view_table.shape, exp_table_shape)
        # view taxonomy as pd.Dataframe, assert that all identifiers are present
        # for md assert that all 
        # for phyl want to test that the feature identifiers in table are subest of 
        # the tip names in obs_phy are is subset of tips in table 
        df_table = view_table.to_dataframe()
        self.assertEqual(set(df_table.index), set(view_md.index))
        

    def test_positive_fetch_closed_ref(self):
        obs_table, obs_tax, obs_md, obs_phy = fetch_amplicon('2136', 
                                            'closed-reference',  100)

        view_table = obs_table.view(biom.Table)
        view_tax = obs_tax.view(pd.DataFrame)
        view_md = obs_md.view(pd.DataFrame)
        exp_table_shape = (7432, 533)
        self.assertEqual(view_table.shape, exp_table_shape)
        df_table = view_table.to_dataframe()
        self.assertEqual(set(df_table.index), set(view_md.index))
=======
    def test_get_closed_reference_study(self):
        id_ = '10343'
        proc_type = 'closed-reference'
        length = 100
        debug = True

        table, tax, md, tree = fetch_amplicon(id_, proc_type,
                                              length, debug=debug)

        exp_ids = ['10343.1384a.36263',
                   '10343.2024a.36263',
                   '10343.2025a.36263',
                   '10343.2026a.36263',
                   '10343.2160a.36263',
                   '10343.2161a.36263',
                   '10343.2162a.36263',
                   '10343.BLANK.JS6.12E.36263',
                   '10343.BLANK.JS6.12F.36263',
                   '10343.BLANK.JS6.12G.36263']

        # test consistency between the outputs
        self.assertEqual(sorted(table.ids()), sorted(exp_ids))
        self.assertEqual(len(table.ids(axis='observation')), 826)
        self.assertEqual(set(table.ids(axis='observation')),
                         set(tax.index))
        self.assertTrue(set(tax.index).issubset({n.name for n in tree.tips()}))
        self.assertEqual(set(table.ids()), set(md.index))
>>>>>>> c39ca275


if __name__ == '__main__':
    unittest.main()
<|MERGE_RESOLUTION|>--- conflicted
+++ resolved
@@ -91,7 +91,7 @@
                                     "ID %s is not a qiita ID" % id_):
             fetch_amplicon(id_, 'deblur', 100)
 
-<<<<<<< HEAD
+
     def test_positive_fetch_deblur(self):
         obs_table, obs_tax, obs_md, obs_phy = fetch_amplicon('2136', 'deblur', 100)
     
@@ -119,7 +119,7 @@
         self.assertEqual(view_table.shape, exp_table_shape)
         df_table = view_table.to_dataframe()
         self.assertEqual(set(df_table.index), set(view_md.index))
-=======
+
     def test_get_closed_reference_study(self):
         id_ = '10343'
         proc_type = 'closed-reference'
@@ -147,7 +147,7 @@
                          set(tax.index))
         self.assertTrue(set(tax.index).issubset({n.name for n in tree.tips()}))
         self.assertEqual(set(table.ids()), set(md.index))
->>>>>>> c39ca275
+
 
 
 if __name__ == '__main__':
